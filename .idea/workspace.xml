<?xml version="1.0" encoding="UTF-8"?>
<project version="4">
  <component name="AutoImportSettings">
    <option name="autoReloadType" value="SELECTIVE" />
  </component>
  <component name="ChangeListManager">
<<<<<<< HEAD
    <list default="true" id="a629c241-b42d-4445-a676-01ca5d3cdb55" name="Changes" comment="Paige">
      <change beforePath="$PROJECT_DIR$/.idea/workspace.xml" beforeDir="false" afterPath="$PROJECT_DIR$/.idea/workspace.xml" afterDir="false" />
=======
    <list default="true" id="a629c241-b42d-4445-a676-01ca5d3cdb55" name="Changes" comment="added classes.py this file will make dams and cross-section objects instead of working out of dataframes">
      <change beforePath="$PROJECT_DIR$/.idea/workspace.xml" beforeDir="false" afterPath="$PROJECT_DIR$/.idea/workspace.xml" afterDir="false" />
      <change beforePath="$PROJECT_DIR$/rathcelon_analysis/classes.py" beforeDir="false" afterPath="$PROJECT_DIR$/rathcelon_analysis/classes.py" afterDir="false" />
>>>>>>> fe0d848f
    </list>
    <option name="SHOW_DIALOG" value="false" />
    <option name="HIGHLIGHT_CONFLICTS" value="true" />
    <option name="HIGHLIGHT_NON_ACTIVE_CHANGELIST" value="false" />
    <option name="LAST_RESOLUTION" value="IGNORE" />
  </component>
  <component name="FileTemplateManagerImpl">
    <option name="RECENT_TEMPLATES">
      <list>
        <option value="Python Script" />
      </list>
    </option>
  </component>
  <component name="Git.Settings">
    <option name="RECENT_GIT_ROOT_PATH" value="$PROJECT_DIR$" />
  </component>
  <component name="GitHubPullRequestSearchHistory">{
  &quot;lastFilter&quot;: {
    &quot;state&quot;: &quot;OPEN&quot;,
    &quot;assignee&quot;: &quot;Paige8973&quot;
  }
}</component>
  <component name="GithubPullRequestsUISettings">{
  &quot;selectedUrlAndAccountId&quot;: {
    &quot;url&quot;: &quot;https://github.com/ktquint/DHS_LowHeadDam.git&quot;,
    &quot;accountId&quot;: &quot;050829bf-ef17-456c-acdb-7dc6168f643e&quot;
  }
}</component>
  <component name="ProjectColorInfo">{
  &quot;associatedIndex&quot;: 7
}</component>
  <component name="ProjectId" id="2u8ypHVxhVZtGFnDS2Pi6DpNuMZ" />
  <component name="ProjectViewState">
    <option name="hideEmptyMiddlePackages" value="true" />
    <option name="showLibraryContents" value="true" />
  </component>
  <component name="PropertiesComponent">{
  &quot;keyToString&quot;: {
<<<<<<< HEAD
=======
    &quot;Python.dem_baseflow.executor&quot;: &quot;Run&quot;,
>>>>>>> fe0d848f
    &quot;Python.scratch.executor&quot;: &quot;Run&quot;,
    &quot;Python.stream.slope.executor&quot;: &quot;Run&quot;,
    &quot;Python.stream_slope.executor&quot;: &quot;Run&quot;,
    &quot;RunOnceActivity.ShowReadmeOnStart&quot;: &quot;true&quot;,
    &quot;RunOnceActivity.git.unshallow&quot;: &quot;true&quot;,
    &quot;git-widget-placeholder&quot;: &quot;main&quot;,
    &quot;last_opened_file_path&quot;: &quot;C:/Users/pgordi&quot;,
<<<<<<< HEAD
    &quot;settings.editor.selected.configurable&quot;: &quot;com.jetbrains.python.configuration.PyActiveSdkModuleConfigurable&quot;
=======
    &quot;node.js.detected.package.eslint&quot;: &quot;true&quot;,
    &quot;node.js.detected.package.tslint&quot;: &quot;true&quot;,
    &quot;node.js.selected.package.eslint&quot;: &quot;(autodetect)&quot;,
    &quot;node.js.selected.package.tslint&quot;: &quot;(autodetect)&quot;,
    &quot;nodejs_package_manager_path&quot;: &quot;npm&quot;,
    &quot;settings.editor.selected.configurable&quot;: &quot;com.jetbrains.python.configuration.PyActiveSdkModuleConfigurable&quot;,
    &quot;vue.rearranger.settings.migration&quot;: &quot;true&quot;
>>>>>>> fe0d848f
  },
  &quot;keyToStringList&quot;: {
    &quot;com.intellij.ide.scratch.ScratchImplUtil$2/New Scratch File&quot;: [
      &quot;Python&quot;,
      &quot;PLAIN_TEXT&quot;,
      &quot;GitIgnore&quot;
    ]
  }
}</component>
<<<<<<< HEAD
  <component name="RunManager" selected="Python.stream_slope">
=======
  <component name="RunManager" selected="Python.scratch">
>>>>>>> fe0d848f
    <configuration name="scratch" type="PythonConfigurationType" factoryName="Python" temporary="true" nameIsGenerated="true">
      <module name="DHS_LowHeadDam" />
      <option name="ENV_FILES" value="" />
      <option name="INTERPRETER_OPTIONS" value="" />
      <option name="PARENT_ENVS" value="true" />
      <envs>
        <env name="PYTHONUNBUFFERED" value="1" />
      </envs>
      <option name="SDK_HOME" value="" />
      <option name="WORKING_DIRECTORY" value="$APPLICATION_CONFIG_DIR$/scratches" />
      <option name="IS_MODULE_SDK" value="false" />
      <option name="ADD_CONTENT_ROOTS" value="true" />
      <option name="ADD_SOURCE_ROOTS" value="true" />
      <EXTENSION ID="PythonCoverageRunConfigurationExtension" runner="coverage.py" />
      <option name="SCRIPT_NAME" value="$APPLICATION_CONFIG_DIR$/scratches/scratch.py" />
      <option name="PARAMETERS" value="" />
      <option name="SHOW_COMMAND_LINE" value="false" />
      <option name="EMULATE_TERMINAL" value="false" />
      <option name="MODULE_MODE" value="false" />
      <option name="REDIRECT_INPUT" value="false" />
      <option name="INPUT_FILE" value="" />
      <method v="2" />
    </configuration>
    <configuration name="stream_slope" type="PythonConfigurationType" factoryName="Python" temporary="true" nameIsGenerated="true">
      <module name="DHS_LowHeadDam" />
      <option name="ENV_FILES" value="" />
      <option name="INTERPRETER_OPTIONS" value="" />
      <option name="PARENT_ENVS" value="true" />
      <envs>
        <env name="PYTHONUNBUFFERED" value="1" />
      </envs>
      <option name="SDK_HOME" value="" />
      <option name="WORKING_DIRECTORY" value="$PROJECT_DIR$/usgs_slopes" />
      <option name="IS_MODULE_SDK" value="true" />
      <option name="ADD_CONTENT_ROOTS" value="true" />
      <option name="ADD_SOURCE_ROOTS" value="true" />
      <EXTENSION ID="PythonCoverageRunConfigurationExtension" runner="coverage.py" />
      <option name="SCRIPT_NAME" value="$PROJECT_DIR$/usgs_slopes/stream_slope.py" />
      <option name="PARAMETERS" value="" />
      <option name="SHOW_COMMAND_LINE" value="false" />
      <option name="EMULATE_TERMINAL" value="false" />
      <option name="MODULE_MODE" value="false" />
      <option name="REDIRECT_INPUT" value="false" />
      <option name="INPUT_FILE" value="" />
      <method v="2" />
    </configuration>
    <recent_temporary>
      <list>
        <item itemvalue="Python.stream_slope" />
        <item itemvalue="Python.scratch" />
      </list>
    </recent_temporary>
  </component>
  <component name="SharedIndexes">
    <attachedChunks>
      <set>
        <option value="bundled-js-predefined-d6986cc7102b-5c90d61e3bab-JavaScript-PY-242.23726.102" />
        <option value="bundled-python-sdk-5e1850174b45-399fe30bd8c1-com.jetbrains.pycharm.pro.sharedIndexes.bundled-PY-242.23726.102" />
      </set>
    </attachedChunks>
  </component>
  <component name="SpellCheckerSettings" RuntimeDictionaries="0" Folders="0" CustomDictionaries="0" DefaultDictionary="application-level" UseSingleDictionary="true" transferred="true" />
  <component name="TaskManager">
    <task active="true" id="Default" summary="Default task">
      <changelist id="a629c241-b42d-4445-a676-01ca5d3cdb55" name="Changes" comment="" />
      <created>1741644676622</created>
      <option name="number" value="Default" />
      <option name="presentableId" value="Default" />
      <updated>1741644676622</updated>
      <workItem from="1745858356447" duration="12000" />
      <workItem from="1745864493573" duration="906000" />
      <workItem from="1745869022061" duration="7852000" />
      <workItem from="1745938516029" duration="3455000" />
    </task>
    <task id="LOCAL-00001" summary="paige's work">
      <option name="closed" value="true" />
      <created>1742416896698</created>
      <option name="number" value="00001" />
      <option name="presentableId" value="LOCAL-00001" />
      <option name="project" value="LOCAL" />
      <updated>1742416896698</updated>
    </task>
    <task id="LOCAL-00002" summary="paige's work">
      <option name="closed" value="true" />
      <created>1742417707971</created>
      <option name="number" value="00002" />
      <option name="presentableId" value="LOCAL-00002" />
      <option name="project" value="LOCAL" />
      <updated>1742417707971</updated>
    </task>
    <task id="LOCAL-00003" summary="paige's work">
      <option name="closed" value="true" />
      <created>1742417853239</created>
      <option name="number" value="00003" />
      <option name="presentableId" value="LOCAL-00003" />
      <option name="project" value="LOCAL" />
      <updated>1742417853239</updated>
    </task>
    <task id="LOCAL-00004" summary="paige's work">
      <option name="closed" value="true" />
      <created>1743045436523</created>
      <option name="number" value="00004" />
      <option name="presentableId" value="LOCAL-00004" />
      <option name="project" value="LOCAL" />
      <updated>1743045436523</updated>
    </task>
    <task id="LOCAL-00005" summary="paige's work">
      <option name="closed" value="true" />
      <created>1743050793287</created>
      <option name="number" value="00005" />
      <option name="presentableId" value="LOCAL-00005" />
      <option name="project" value="LOCAL" />
      <updated>1743050793287</updated>
    </task>
    <task id="LOCAL-00006" summary="Paige - lines 76-83, added section to avoid duplicate downloads">
      <option name="closed" value="true" />
      <created>1743050911706</created>
      <option name="number" value="00006" />
      <option name="presentableId" value="LOCAL-00006" />
      <option name="project" value="LOCAL" />
      <updated>1743050911706</updated>
    </task>
    <task id="LOCAL-00007" summary="Paige - lines 76-83, added section to avoid duplicate downloads">
      <option name="closed" value="true" />
      <created>1743051048031</created>
      <option name="number" value="00007" />
      <option name="presentableId" value="LOCAL-00007" />
      <option name="project" value="LOCAL" />
      <updated>1743051048031</updated>
    </task>
    <task id="LOCAL-00008" summary="Paige Updates to search and download function">
      <option name="closed" value="true" />
      <created>1745424884714</created>
      <option name="number" value="00008" />
      <option name="presentableId" value="LOCAL-00008" />
      <option name="project" value="LOCAL" />
      <updated>1745424884714</updated>
    </task>
<<<<<<< HEAD
    <task id="LOCAL-00009" summary="Paige Updates to search and download function">
      <option name="closed" value="true" />
      <created>1745425024117</created>
      <option name="number" value="00009" />
      <option name="presentableId" value="LOCAL-00009" />
      <option name="project" value="LOCAL" />
      <updated>1745425024117</updated>
    </task>
    <task id="LOCAL-00010" summary="Paige Updates to search and download function">
      <option name="closed" value="true" />
      <created>1745425046831</created>
      <option name="number" value="00010" />
      <option name="presentableId" value="LOCAL-00010" />
      <option name="project" value="LOCAL" />
      <updated>1745425046831</updated>
=======
    <task id="LOCAL-00009" summary="started dem_baseflow.py">
      <option name="closed" value="true" />
      <created>1745430889026</created>
      <option name="number" value="00009" />
      <option name="presentableId" value="LOCAL-00009" />
      <option name="project" value="LOCAL" />
      <updated>1745430889026</updated>
    </task>
    <task id="LOCAL-00010" summary="added classes.py this file will make dams and cross-section objects instead of working out of dataframes">
      <option name="closed" value="true" />
      <created>1745879371755</created>
      <option name="number" value="00010" />
      <option name="presentableId" value="LOCAL-00010" />
      <option name="project" value="LOCAL" />
      <updated>1745879371755</updated>
>>>>>>> fe0d848f
    </task>
    <option name="localTasksCounter" value="11" />
    <servers />
  </component>
  <component name="TypeScriptGeneratedFilesManager">
    <option name="version" value="3" />
  </component>
  <component name="Vcs.Log.Tabs.Properties">
    <option name="TAB_STATES">
      <map>
        <entry key="MAIN">
          <value>
            <State />
          </value>
        </entry>
      </map>
    </option>
  </component>
  <component name="VcsManagerConfiguration">
    <MESSAGE value="paige's work" />
    <MESSAGE value="Paige - lines 76-83, added section to avoid duplicate downloads" />
    <MESSAGE value="Paige Updates to search and download function" />
    <MESSAGE value="added a few new files" />
    <MESSAGE value="started dem_baseflow.py" />
    <MESSAGE value="added classes.py this file will make dams and cross-section objects instead of working out of dataframes" />
    <option name="LAST_COMMIT_MESSAGE" value="added classes.py this file will make dams and cross-section objects instead of working out of dataframes" />
  </component>
  <component name="com.intellij.coverage.CoverageDataManagerImpl">
    <SUITE FILE_PATH="coverage/DHS_LowHeadDam$download_dem.coverage" NAME="download_dem Coverage Results" MODIFIED="1743525816754" SOURCE_PROVIDER="com.intellij.coverage.DefaultCoverageFileProvider" RUNNER="coverage.py" COVERAGE_BY_TEST_ENABLED="false" COVERAGE_TRACING_ENABLED="false" WORKING_DIRECTORY="$PROJECT_DIR$/rathcelon_prep" />
    <SUITE FILE_PATH="coverage/DHS_LowHeadDam$cross_sections.coverage" NAME="cross_sections Coverage Results" MODIFIED="1742048900272" SOURCE_PROVIDER="com.intellij.coverage.DefaultCoverageFileProvider" RUNNER="coverage.py" COVERAGE_BY_TEST_ENABLED="false" COVERAGE_TRACING_ENABLED="false" WORKING_DIRECTORY="$PROJECT_DIR$" />
    <SUITE FILE_PATH="coverage/DHS_LowHeadDam$main.coverage" NAME="main Coverage Results" MODIFIED="1745346554393" SOURCE_PROVIDER="com.intellij.coverage.DefaultCoverageFileProvider" RUNNER="coverage.py" COVERAGE_BY_TEST_ENABLED="false" COVERAGE_TRACING_ENABLED="false" WORKING_DIRECTORY="$PROJECT_DIR$" />
    <SUITE FILE_PATH="coverage/DHS_LowHeadDam$scratch.coverage" NAME="scratch Coverage Results" MODIFIED="1745425955908" SOURCE_PROVIDER="com.intellij.coverage.DefaultCoverageFileProvider" RUNNER="coverage.py" COVERAGE_BY_TEST_ENABLED="false" COVERAGE_TRACING_ENABLED="false" WORKING_DIRECTORY="$PROJECT_DIR$" />
    <SUITE FILE_PATH="coverage/DHS_LowHeadDam$dam_height.coverage" NAME="dam_height Coverage Results" MODIFIED="1744059962902" SOURCE_PROVIDER="com.intellij.coverage.DefaultCoverageFileProvider" RUNNER="coverage.py" COVERAGE_BY_TEST_ENABLED="false" COVERAGE_TRACING_ENABLED="false" WORKING_DIRECTORY="$PROJECT_DIR$/rathcelon_analysis" />
    <SUITE FILE_PATH="coverage/DHS_LowHeadDam$create_json.coverage" NAME="create_json Coverage Results" MODIFIED="1745346546540" SOURCE_PROVIDER="com.intellij.coverage.DefaultCoverageFileProvider" RUNNER="coverage.py" COVERAGE_BY_TEST_ENABLED="false" COVERAGE_TRACING_ENABLED="false" WORKING_DIRECTORY="$PROJECT_DIR$/rathcelon_prep" />
    <SUITE FILE_PATH="coverage/DHS_LowHeadDam$rating_curves.coverage" NAME="rating_curves Coverage Results" MODIFIED="1742315032427" SOURCE_PROVIDER="com.intellij.coverage.DefaultCoverageFileProvider" RUNNER="coverage.py" COVERAGE_BY_TEST_ENABLED="false" COVERAGE_TRACING_ENABLED="false" WORKING_DIRECTORY="$PROJECT_DIR$/rathcelon_analysis" />
    <SUITE FILE_PATH="coverage/DHS_LowHeadDam$stream_slope.coverage" NAME="stream_slope Coverage Results" MODIFIED="1745430259237" SOURCE_PROVIDER="com.intellij.coverage.DefaultCoverageFileProvider" RUNNER="coverage.py" COVERAGE_BY_TEST_ENABLED="false" COVERAGE_TRACING_ENABLED="false" WORKING_DIRECTORY="$PROJECT_DIR$/usgs_slopes" />
    <SUITE FILE_PATH="coverage/DHS_LowHeadDam$dem_baseflow.coverage" NAME="dem_baseflow Coverage Results" MODIFIED="1745864786020" SOURCE_PROVIDER="com.intellij.coverage.DefaultCoverageFileProvider" RUNNER="coverage.py" COVERAGE_BY_TEST_ENABLED="false" COVERAGE_TRACING_ENABLED="false" WORKING_DIRECTORY="$PROJECT_DIR$/rathcelon_prep" />
    <SUITE FILE_PATH="coverage/DHS_LowHeadDam$figures.coverage" NAME="figures Coverage Results" MODIFIED="1745419730883" SOURCE_PROVIDER="com.intellij.coverage.DefaultCoverageFileProvider" RUNNER="coverage.py" COVERAGE_BY_TEST_ENABLED="false" COVERAGE_TRACING_ENABLED="false" WORKING_DIRECTORY="$PROJECT_DIR$/rathcelon_analysis" />
    <SUITE FILE_PATH="coverage/DHS_LowHeadDam$download_stream.coverage" NAME="download_stream Coverage Results" MODIFIED="1744921905925" SOURCE_PROVIDER="com.intellij.coverage.DefaultCoverageFileProvider" RUNNER="coverage.py" COVERAGE_BY_TEST_ENABLED="false" COVERAGE_TRACING_ENABLED="false" WORKING_DIRECTORY="$PROJECT_DIR$/rathcelon_prep" />
  </component>
</project><|MERGE_RESOLUTION|>--- conflicted
+++ resolved
@@ -4,14 +4,9 @@
     <option name="autoReloadType" value="SELECTIVE" />
   </component>
   <component name="ChangeListManager">
-<<<<<<< HEAD
-    <list default="true" id="a629c241-b42d-4445-a676-01ca5d3cdb55" name="Changes" comment="Paige">
-      <change beforePath="$PROJECT_DIR$/.idea/workspace.xml" beforeDir="false" afterPath="$PROJECT_DIR$/.idea/workspace.xml" afterDir="false" />
-=======
     <list default="true" id="a629c241-b42d-4445-a676-01ca5d3cdb55" name="Changes" comment="added classes.py this file will make dams and cross-section objects instead of working out of dataframes">
       <change beforePath="$PROJECT_DIR$/.idea/workspace.xml" beforeDir="false" afterPath="$PROJECT_DIR$/.idea/workspace.xml" afterDir="false" />
       <change beforePath="$PROJECT_DIR$/rathcelon_analysis/classes.py" beforeDir="false" afterPath="$PROJECT_DIR$/rathcelon_analysis/classes.py" afterDir="false" />
->>>>>>> fe0d848f
     </list>
     <option name="SHOW_DIALOG" value="false" />
     <option name="HIGHLIGHT_CONFLICTS" value="true" />
@@ -50,10 +45,7 @@
   </component>
   <component name="PropertiesComponent">{
   &quot;keyToString&quot;: {
-<<<<<<< HEAD
-=======
     &quot;Python.dem_baseflow.executor&quot;: &quot;Run&quot;,
->>>>>>> fe0d848f
     &quot;Python.scratch.executor&quot;: &quot;Run&quot;,
     &quot;Python.stream.slope.executor&quot;: &quot;Run&quot;,
     &quot;Python.stream_slope.executor&quot;: &quot;Run&quot;,
@@ -61,9 +53,6 @@
     &quot;RunOnceActivity.git.unshallow&quot;: &quot;true&quot;,
     &quot;git-widget-placeholder&quot;: &quot;main&quot;,
     &quot;last_opened_file_path&quot;: &quot;C:/Users/pgordi&quot;,
-<<<<<<< HEAD
-    &quot;settings.editor.selected.configurable&quot;: &quot;com.jetbrains.python.configuration.PyActiveSdkModuleConfigurable&quot;
-=======
     &quot;node.js.detected.package.eslint&quot;: &quot;true&quot;,
     &quot;node.js.detected.package.tslint&quot;: &quot;true&quot;,
     &quot;node.js.selected.package.eslint&quot;: &quot;(autodetect)&quot;,
@@ -71,7 +60,6 @@
     &quot;nodejs_package_manager_path&quot;: &quot;npm&quot;,
     &quot;settings.editor.selected.configurable&quot;: &quot;com.jetbrains.python.configuration.PyActiveSdkModuleConfigurable&quot;,
     &quot;vue.rearranger.settings.migration&quot;: &quot;true&quot;
->>>>>>> fe0d848f
   },
   &quot;keyToStringList&quot;: {
     &quot;com.intellij.ide.scratch.ScratchImplUtil$2/New Scratch File&quot;: [
@@ -81,11 +69,7 @@
     ]
   }
 }</component>
-<<<<<<< HEAD
-  <component name="RunManager" selected="Python.stream_slope">
-=======
   <component name="RunManager" selected="Python.scratch">
->>>>>>> fe0d848f
     <configuration name="scratch" type="PythonConfigurationType" factoryName="Python" temporary="true" nameIsGenerated="true">
       <module name="DHS_LowHeadDam" />
       <option name="ENV_FILES" value="" />
@@ -224,23 +208,6 @@
       <option name="project" value="LOCAL" />
       <updated>1745424884714</updated>
     </task>
-<<<<<<< HEAD
-    <task id="LOCAL-00009" summary="Paige Updates to search and download function">
-      <option name="closed" value="true" />
-      <created>1745425024117</created>
-      <option name="number" value="00009" />
-      <option name="presentableId" value="LOCAL-00009" />
-      <option name="project" value="LOCAL" />
-      <updated>1745425024117</updated>
-    </task>
-    <task id="LOCAL-00010" summary="Paige Updates to search and download function">
-      <option name="closed" value="true" />
-      <created>1745425046831</created>
-      <option name="number" value="00010" />
-      <option name="presentableId" value="LOCAL-00010" />
-      <option name="project" value="LOCAL" />
-      <updated>1745425046831</updated>
-=======
     <task id="LOCAL-00009" summary="started dem_baseflow.py">
       <option name="closed" value="true" />
       <created>1745430889026</created>
@@ -256,7 +223,6 @@
       <option name="presentableId" value="LOCAL-00010" />
       <option name="project" value="LOCAL" />
       <updated>1745879371755</updated>
->>>>>>> fe0d848f
     </task>
     <option name="localTasksCounter" value="11" />
     <servers />
